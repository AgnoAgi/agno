[project]
name = "agno"
version = "1.1.1"
description = "Agno: a lightweight framework for building multi-modal Agents"
requires-python = ">=3.7,<4"
readme = "README.md"
license = { file = "LICENSE" }
authors = [
  {name = "Ashpreet Bedi", email = "ashpreet@agno.com"}
]
classifiers = [
    "Development Status :: 5 - Production/Stable",
    "Intended Audience :: Developers",
    "License :: OSI Approved :: Mozilla Public License 2.0 (MPL 2.0)",
    "Programming Language :: Python :: 3",
    "Programming Language :: Python :: 3.7",
    "Programming Language :: Python :: 3.8",
    "Programming Language :: Python :: 3.9",
    "Programming Language :: Python :: 3.10",
    "Programming Language :: Python :: 3.11",
    "Programming Language :: Python :: 3.12",
    "Operating System :: OS Independent",
    "Topic :: Scientific/Engineering :: Artificial Intelligence",
]

dependencies = [
  "docstring-parser",
  "gitpython",
  "httpx",
  "pydantic-settings",
  "pydantic",
  "python-dotenv",
  "python-multipart",
  "pyyaml",
  "rich",
  "tomli",
  "typer",
  "typing-extensions",
]

[project.optional-dependencies]
dev = ["mypy", "pytest", "pytest-asyncio", "pytest-cov", "ruff", "timeout-decorator", "types-pyyaml", "fastapi", "uvicorn"]

# Dependencies for Models
anthropic = ["anthropic"]
cohere = ["cohere"]
google = ["google-genai"]
groq = ["groq"]
mistral = ["mistralai"]
openai = ["openai"]
ollama = ["ollama"]

# Dependencies for Tools
exa = ["exa_py"]
yfinance = ["yfinance"]
ddg = ["duckduckgo-search"]
duckdb = ["duckdb"]
newspaper = ["newspaper4k", "lxml_html_clean"]
youtube = ["youtube_transcript_api"]
firecrawl = ["firecrawl-py"]
<<<<<<< HEAD
github = ["PyGithub"]
gmail = ["google-api-python-client", "google-auth-httplib2", "google-auth-oauthlib"]
googlemaps = ["googlemaps"]
todoist = ["todoist-api-python"]
=======
elevenlabs = ["elevenlabs"]
fal = ["fal_client"]
>>>>>>> af31c7e4

# Dependencies for Storage
sql = ["sqlalchemy"]
postgres = ["psycopg-binary"]

# Dependencies for Vector databases
pgvector = ["pgvector"]
chromadb = ["chromadb"]
lancedb = ["lancedb", "tantivy"]
qdrant = ["qdrant-client"]
cassandra = ["cassio"]
mongodb = ["pymongo[srv]"]
singlestore = ["sqlalchemy"]

# Dependencies for Knowledge
pdf = ["pypdf"]
docx = ["python-docx"]

# Dependencies for Performance
performance = ["memory_profiler"]

# Dependencies for Running cookbook
cookbooks = ["inquirer", "email_validator"]

# Dependencies for Docker
docker = ["agno-docker"]

# Dependencies for AWS
aws = ["agno-aws", "agno-docker"]

# All models
models = [
  "agno[anthropic]",
  "agno[cohere]",
  "agno[google]",
  "agno[groq]",
  "agno[mistral]",
  "agno[ollama]",
  "agno[openai]",
]

# All tools
tools = [
  "agno[exa]",
  "agno[yfinance]",
  "agno[ddg]",
  "agno[duckdb]",
  "agno[newspaper]",
  "agno[youtube]",
  "agno[firecrawl]",
<<<<<<< HEAD
  "agno[github]",
  "agno[gmail]",
  "agno[googlemaps]",
  "agno[todoist]",
=======
  "agno[elevenlabs]",
  "agno[fal]",
>>>>>>> af31c7e4
]

# All storage
storage = [
  "agno[sql]",
  "agno[postgres]",
]

# All vector databases
vectordbs = [
  "agno[pgvector]",
  "agno[chromadb]",
  "agno[lancedb]",
  "agno[qdrant]",
  "agno[cassandra]",
  "agno[mongodb]",
  "agno[singlestore]"
]

# All knowledge
knowledge = [
  "agno[pdf]",
  "agno[docx]",
]

# All libraries for testing
tests = [
    "agno[dev]",
    "agno[models]",
    "agno[tools]",
    "agno[storage]",
    "agno[vectordbs]",
    "agno[knowledge]",
    "agno[performance]",
    "agno[cookbooks]",
    "twine", "build"
]

[project.scripts]
ag = "agno.cli.entrypoint:agno_cli"
agno = "agno.cli.entrypoint:agno_cli"

[project.urls]
homepage = "https://agno.com"
documentation = "https://docs.agno.com"

[build-system]
requires = ["setuptools"]
build-backend = "setuptools.build_meta"

[tool.setuptools.packages.find]
include = ["agno*"]

[tool.setuptools.package-data]
agno = ["py.typed"]
include = ["LICENSE"]

[tool.pytest.ini_options]
log_cli = true
testpaths = "tests"

[tool.ruff]
line-length = 120
# Ignore `F401` (import violations) in all `__init__.py` files
[tool.ruff.lint.per-file-ignores]
"__init__.py" = ["F401"]

[tool.mypy]
check_untyped_defs = true
no_implicit_optional = true
warn_unused_configs = true
disable_error_code = ["override"]
plugins = ["pydantic.mypy"]
exclude = ["tests*"]

[[tool.mypy.overrides]]
module = [
  "altair.*",
  "anthropic.*",
  "apify_client.*",
  "arxiv.*",
  "atlassian.*",
  "azure.ai.inference.*",
  "azure.core.*",
  "boto3.*",
  "botocore.*",
  "bs4.*",
  "cassio.*",
  "chonkie.*",
  "chromadb.*",
  "clickhouse_connect.*",
  "clip.*",
  "cohere.*",
  "crawl4ai.*",
  "docker.*",
  "docx.*",
  "duckdb.*",
  "duckduckgo_search.*",
  "email_validator.*",
  "exa_py.*",
  "fastapi.*",
  "firecrawl.*",
  "github.*",
  "google.*",
  "googlemaps.*",
  "google_auth_oauthlib.*",
  "googleapiclient.*",
  "googlesearch.*",
  "groq.*",
  "huggingface_hub.*",
  "imghdr.*",
  "jira.*",
  "kubernetes.*",
  "lancedb.*",
  "langchain_core.*",
  "langchain.*",
  "llama_index.*",
  "mem0.*",
  "memory_profiler.*",
  "mistralai.*",
  "mlx_whisper.*",
  "nest_asyncio.*",
  "newspaper.*",
  "numpy.*",
  "ollama.*",
  "openai.*",
  "openbb.*",
  "pandas.*",
  "pgvector.*",
  "PIL.*",
  "pinecone_text.*",
  "pinecone.*",
  "psycopg.*",
  "psycopg2.*",
  "pyarrow.*",
  "pycountry.*",
  "pymongo.*",
  "pypdf.*",
  "pytz.*",
  "qdrant_client.*",
  "rapidocr_onnxruntime.*",
  "replicate.*",
  "requests.*",
  "scrapegraph_py.*",
  "sentence_transformers.*",
  "serpapi.*",
  "setuptools.*",
  "simplejson.*",
  "slack_sdk.*",
  "spider.*",
  "sqlalchemy.*",
  "starlette.*",
  "streamlit.*",
  "tantivy.*",
  "tavily.*",
  "textract.*",
  "timeout_decorator.*",
  "torch.*",
  "todoist_api_python.*",
  "tweepy.*",
  "twilio.*",
  "tzlocal.*",
  "uvicorn.*",
  "vertexai.*",
  "voyageai.*",
  "weaviate.*",
  "wikipedia.*",
  "yfinance.*",
  "youtube_transcript_api.*",
]
ignore_missing_imports = true<|MERGE_RESOLUTION|>--- conflicted
+++ resolved
@@ -58,15 +58,12 @@
 newspaper = ["newspaper4k", "lxml_html_clean"]
 youtube = ["youtube_transcript_api"]
 firecrawl = ["firecrawl-py"]
-<<<<<<< HEAD
 github = ["PyGithub"]
 gmail = ["google-api-python-client", "google-auth-httplib2", "google-auth-oauthlib"]
 googlemaps = ["googlemaps"]
 todoist = ["todoist-api-python"]
-=======
 elevenlabs = ["elevenlabs"]
 fal = ["fal_client"]
->>>>>>> af31c7e4
 
 # Dependencies for Storage
 sql = ["sqlalchemy"]
@@ -117,15 +114,12 @@
   "agno[newspaper]",
   "agno[youtube]",
   "agno[firecrawl]",
-<<<<<<< HEAD
   "agno[github]",
   "agno[gmail]",
   "agno[googlemaps]",
   "agno[todoist]",
-=======
   "agno[elevenlabs]",
   "agno[fal]",
->>>>>>> af31c7e4
 ]
 
 # All storage
