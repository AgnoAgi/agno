--- conflicted
+++ resolved
@@ -1021,30 +1021,9 @@
                     assistant_message.metrics.input_tokens + assistant_message.metrics.output_tokens
                 )
 
-<<<<<<< HEAD
         # Additional metrics (e.g., from Groq, Ollama)
         if isinstance(response_usage, dict) and "additional_metrics" in response_usage:
             assistant_message.metrics.additional_metrics = response_usage["additional_metrics"]
-=======
-        additional_metrics = [
-            "prompt_time",
-            "completion_time",
-            "queue_time",
-            "total_time",
-            "total_duration",
-            "load_duration",
-            "prompt_eval_duration",
-            "eval_duration",
-        ]
-
-        for metric in additional_metrics:
-            # Additional timing metrics (e.g., from Groq, Ollama)
-            if assistant_message.metrics.additional_metrics is None:
-                assistant_message.metrics.additional_metrics = {}
-
-            if hasattr(response_usage, metric) and getattr(response_usage, metric) is not None:
-                assistant_message.metrics.additional_metrics[metric] = getattr(response_usage, metric)
->>>>>>> 5643dcf4
 
         # Token details (e.g., from OpenAI)
         if hasattr(response_usage, "prompt_tokens_details"):
