--- conflicted
+++ resolved
@@ -49,75 +49,8 @@
 CLIENT_ID = os.getenv("ZOOM_CLIENT_ID")
 CLIENT_SECRET = os.getenv("ZOOM_CLIENT_SECRET")
 
-<<<<<<< HEAD
-
-class CustomZoomTools(ZoomTools):
-    def __init__(
-        self,
-        account_id: Optional[str] = None,
-        client_id: Optional[str] = None,
-        client_secret: Optional[str] = None,
-        name: str = "zoom_tool",
-    ):
-        super().__init__(
-            account_id=account_id,
-            client_id=client_id,
-            client_secret=client_secret,
-            name=name,
-        )
-        self.token_url = "https://zoom.us/oauth/token"
-        self.access_token = None
-        self.token_expires_at = 0
-
-    def get_access_token(self) -> str:
-        """
-        Obtain or refresh the access token for Zoom API.
-
-        To get the account_id, client_id, client_secret
-        https://developers.zoom.us/docs/internal-apps/create/
-
-        For oauth 2.0
-        https://developers.zoom.us/docs/integrations/oauth/
-        Returns:
-            A string containing the access token or an empty string if token retrieval fails.
-        """
-        if self.access_token and time.time() < self.token_expires_at:
-            return str(self.access_token)
-
-        headers = {"Content-Type": "application/x-www-form-urlencoded"}
-        data = {"grant_type": "account_credentials", "account_id": self.account_id}
-
-        try:
-            response = requests.post(
-                self.token_url,
-                headers=headers,
-                data=data,
-                auth=(self.client_id, self.client_secret),
-            )
-            response.raise_for_status()
-
-            token_info = response.json()
-            self.access_token = token_info["access_token"]
-            expires_in = token_info["expires_in"]
-            self.token_expires_at = time.time() + expires_in - 60
-
-            self._set_parent_token(str(self.access_token))
-            return str(self.access_token)
-        except requests.RequestException as e:
-            logger.error(f"Error fetching access token: {e}")
-            return ""
-
-    def _set_parent_token(self, token: str) -> None:
-        """Helper method to set the token in the parent ZoomTool class"""
-        if token:
-            self._ZoomTool__access_token = token
-
-
-zoom_tools = CustomZoomTools(
-=======
 # Initialize Zoom tools with credentials
 zoom_tools = ZoomTools(
->>>>>>> 17da65f4
     account_id=ACCOUNT_ID, client_id=CLIENT_ID, client_secret=CLIENT_SECRET
 )
 
