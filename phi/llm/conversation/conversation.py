from datetime import datetime
from typing import List, Any, Optional, Dict, Iterator, Callable, cast

from pydantic import BaseModel, ConfigDict, field_validator

from phi.document import Document
from phi.llm.base import LLM
from phi.llm.schemas import Message, References
from phi.llm.conversation.schemas import ConversationRow
from phi.llm.conversation.storage.base import ConversationStorage
from phi.llm.history.base import LLMHistory
from phi.llm.history.simple import SimpleConversationHistory
from phi.llm.knowledge.base import LLMKnowledgeBase
from phi.llm.openai import OpenAIChat
from phi.utils.timer import Timer
from phi.utils.log import logger, set_log_level_to_debug
from phi.utils.format_str import remove_indent


class Conversation(BaseModel):
    # -*- LLM settings
    llm: LLM = OpenAIChat()
    # System prompt
    system_prompt: Optional[str] = None
    # Add an initial introduction (from the assistant) to the chat history
    introduction: Optional[str] = None

    # -*- User settings
    # Name of the user participating in this conversation.
    user_name: Optional[str] = None
    user_persona: Optional[str] = None

    # -*- Conversation settings
    # Database ID/Primary key for this conversation.
    # This is set after the conversation is started and saved to the database.
    id: Optional[int] = None
    # Conversation name
    name: Optional[str] = None
    # True if this conversation is active i.e. not ended
    is_active: bool = True
    # Set log level to debug
    debug_logs: bool = False
    # Monitor conversations on phidata.com
    monitoring: bool = False
    # Extra data
    extra_data: Optional[Dict[str, Any]] = None
    # The timestamp of when this conversation was created in the database
    created_at: Optional[datetime] = None
    # The timestamp of when this conversation was last updated in the database
    updated_at: Optional[datetime] = None

    # -*- Conversation history
    history: LLMHistory = SimpleConversationHistory()
    # Add history to the prompt
    add_history_to_prompt: bool = True
    add_history_to_messages: bool = False

    # -*- Conversation Knowledge Base
    knowledge_base: Optional[LLMKnowledgeBase] = None

    # -*- Conversation Storage
    storage: Optional[ConversationStorage] = None
    # Create table if it doesn't exist
    create_storage: bool = True
    # Conversation row from the database
    conversation_row: Optional[ConversationRow] = None

    # Function to build references for the user prompt
    # Signature:
    # def references(conversation: Conversation, question: str) -> Optional[str]:
    #    ...
    references_function: Optional[Callable[["Conversation", str], Optional[str]]] = None
    # Function to build the chat history for the user prompt
    # Signature:
    # def chat_history(conversation: Conversation) -> str:
    #    ...
    chat_history_function: Optional[Callable[["Conversation"], Optional[str]]] = None
    # Functions to build the user prompt
    # Uses the references function to get references
    # Signature:
    # def student_user_prompt(
    #     conversation: Conversation,
    #     question: str,
    #     references: Optional[str] = None,
    #     chat_history: Optional[str] = None,
    # ) -> str:
    #     """Build the user prompt for a student given a question, references and chat_history"""
    #     ...
    user_prompt_function: Optional[Callable[["Conversation", str, Optional[str], Optional[str]], str]] = None

    model_config = ConfigDict(arbitrary_types_allowed=True)

    @field_validator("debug_logs", mode="before")
    def set_log_level(cls, v: bool) -> bool:
        if v:
            set_log_level_to_debug()
            logger.debug("Debug logs enabled")
        return v

    def to_conversation_row(self) -> ConversationRow:
        """Create a ConversationRow for the current conversation (usually to save to the database)"""

        return ConversationRow(
            id=self.id,
            name=self.name,
            user_name=self.user_name,
            user_persona=self.user_persona,
            is_active=self.is_active,
            llm=self.llm.model_dump(exclude_none=True),
            history=self.history.model_dump(include={"chat_history", "llm_history", "references"}),
            extra_data=self.extra_data,
            created_at=self.created_at,
            updated_at=self.updated_at,
        )

    def from_conversation_row(self, row: ConversationRow):
        """Load the existing conversation from a ConversationRow (usually from the database)"""

        # Values that are overwritten from the ConversationRow if they are not set in the conversation
        if self.id is None and row.id is not None:
            self.id = row.id
        if self.name is None and row.name is not None:
            self.name = row.name
        if self.user_name is None and row.user_name is not None:
            self.user_name = row.user_name
        if self.user_persona is None and row.user_persona is not None:
            self.user_persona = row.user_persona
        if self.is_active is None and row.is_active is not None:
            self.is_active = row.is_active

        # Update llm metrics from the ConversationRow
        if row.llm is not None:
            llm_metrics = row.llm.get("metrics")
            if llm_metrics is not None and isinstance(llm_metrics, dict):
                try:
                    self.llm.metrics = llm_metrics
                except Exception as e:
                    logger.error(f"Failed to load llm metrics: {e}")

        # Update conversation history from the ConversationRow
        if row.history is not None:
            try:
                self.history = self.history.__class__.model_validate(row.history)
            except Exception as e:
                logger.error(f"Failed to load conversation history: {e}")

        # Update extra data from the ConversationRow
        if row.extra_data is not None:
            # If extra data is set in the conversation,
            # merge it with the database extra data. The conversation extra data takes precedence
            if self.extra_data is not None and row.extra_data is not None:
                self.extra_data = {**row.extra_data, **self.extra_data}
            # If extra data is not set in the conversation, use the database extra data
            if self.extra_data is None and row.extra_data is not None:
                self.extra_data = row.extra_data

        # Update the timestamp of when this conversation was created in the database
        if row.created_at is not None:
            self.created_at = row.created_at

        # Update the timestamp of when this conversation was last updated in the database
        if row.updated_at is not None:
            self.updated_at = row.updated_at

    def read_from_storage(self) -> Optional[ConversationRow]:
        """Load the conversation from storage"""
        if self.storage is not None and self.id is not None:
            self.conversation_row = self.storage.read(conversation_id=self.id)
            if self.conversation_row is not None:
                logger.debug(f"Found conversation: {self.conversation_row.id}")
                self.from_conversation_row(row=self.conversation_row)
                logger.debug(f"Loaded conversation: {self.id}")
        return self.conversation_row

    def write_to_storage(self) -> Optional[ConversationRow]:
        """Save the conversation to the storage"""
        if self.storage is not None:
            return self.storage.upsert(conversation=self.to_conversation_row())
        return None

    def start(self) -> Optional[int]:
        """Starts the conversation and returns the conversation ID
        that can be used to retrieve this conversation later.
        """

        # If the conversation is already started, return the conversation ID
        if self.conversation_row is not None:
            return self.conversation_row.id

        if self.storage is not None:
            # If the conversation ID is available, read the conversation from the database
            if self.id is not None:
                logger.debug(f"Reading conversation: {self.id}")
                self.read_from_storage()

            # If the conversation ID is not available
            # OR the conversation is not found in the database
            # create a new conversation in the database
            if self.conversation_row is None:
                logger.debug("Creating new conversation")
                if self.create_storage:
                    self.storage.create()
                if self.introduction is not None:
                    self.history.add_chat_history([Message(role="assistant", content=self.introduction)])
                self.conversation_row = self.write_to_storage()
                if self.conversation_row is None:
                    raise Exception("Failed to create conversation")
                logger.debug(f"Created conversation: {self.conversation_row.id}")
                self.from_conversation_row(row=self.conversation_row)

        return self.id

    def end(self) -> None:
        """End the conversation"""
        if self.storage is not None and self.id is not None:
            self.storage.end(conversation_id=self.id)
        self.is_active = False

    def get_system_prompt(self) -> str:
        """Return the system prompt for the conversation"""

        if self.system_prompt:
            return "\n".join([line.strip() for line in self.system_prompt.split("\n")])

        _system_prompt = ""
        if self.llm.name:
            _system_prompt += f"You are a chatbot named '{self.llm.name}'"
        else:
            _system_prompt += "You are a chatbot "

        if self.user_persona:
            _system_prompt += f"that is designed to help a '{self.user_persona}' with their work.\n"
        else:
            _system_prompt += "that is designed to help a user with their work.\n"

        _system_prompt += "If you don't know the answer, say 'I don't know'. You can ask follow up questions if needed."

        # Return the system prompt after removing newlines and indenting
        _system_prompt = cast(str, remove_indent(_system_prompt))
        return _system_prompt

    def get_references(self, question: str) -> Optional[str]:
        """Return relevant information from the knowledge base"""

        if self.references_function is not None:
            return remove_indent(self.references_function(self, question))

        if self.knowledge_base is None:
            return None

        relevant_docs: List[Document] = self.knowledge_base.search(query=question)
        relevant_info = ""
        for doc in relevant_docs:
            relevant_info += f"---\n{doc.content}\n"
            doc_name = doc.name
            doc_page = doc.meta_data.get("page")
            if doc_name:
                ref = f"Title: {doc_name}"
                if doc_page:
                    ref += f", Page: {doc_page}"
                relevant_info += f"Reference: {ref}\n"
            relevant_info += "---\n"
        return relevant_info

    def get_chat_history(self) -> Optional[str]:
        """Return the chat history to use in the user prompt"""

        if self.chat_history_function is not None:
            return remove_indent(self.chat_history_function(self))

        return remove_indent(self.history.get_formatted_history())

    def get_user_prompt(
        self, question: str, references: Optional[str] = None, chat_history: Optional[str] = None
    ) -> str:
        """Build the user prompt given a question, references and chat_history"""

        if self.user_prompt_function is not None:
            _user_prompt_from_function = remove_indent(
                self.user_prompt_function(self, question, references, chat_history)
            )
            if _user_prompt_from_function is not None:
                return _user_prompt_from_function
            else:
                raise Exception("User prompt function returned None")

        _user_prompt = "Your task is to answer the following question"
        if self.user_persona:
            _user_prompt += f" for a '{self.user_persona}'"
        # Add question to the prompt
        _user_prompt += f":\nQuestion: {question}\n"

        # Add references to prompt
        if references:
            _user_prompt += f"""
                You can use the following information if it helps answer the question.

                START OF INFORMATION
                ```
                {references}
                ```
                END OF INFORMATION
                """

        # Add chat_history to prompt
        if chat_history:
            _user_prompt += f"""
                You can use the following chat history to reference previous questions and answers.

                START OF CHAT HISTORY
                ```
                {chat_history}
                ```
                END OF CHAT HISTORY
                """

        _user_prompt += "\nRemember, your task is to answer the following question:"
        _user_prompt += f"\nQuestion: {question}"
        _user_prompt += "\nAnswer: "

        # Return the user prompt after removing newlines and indenting
        _user_prompt = cast(str, remove_indent(_user_prompt))
        return _user_prompt

    def review(self, question: str, stream: bool = True) -> Iterator[str]:
        logger.debug(f"Reviewing: {question}")

        # Load the conversation from the database if available
        self.read_from_storage()

        # -*- Build the system prompt
        system_prompt = self.get_system_prompt()

        # -*- Build the user prompt
        references = self.get_references(question=question)
        chat_history = self.get_chat_history() if self.add_history_to_prompt else None
        user_prompt = self.get_user_prompt(question=question, references=references, chat_history=chat_history)

        # -*- Build messages to send to the LLM
        # Create system message
        system_message = Message(role="system", content=system_prompt)
        # Create user message
        user_message = Message(role="user", content=user_prompt)
        # Create message list
        messages: List[Message] = [system_message]
        if self.add_history_to_messages:
            messages += self.history.chat_history
        messages += [user_message]

        # Add messages to the history
        # Add the system prompt to the history - added only if this is the first message to the LLM
        self.history.add_system_prompt(message=system_message)
        # Add user question to the history - this is added to the chat history
        self.history.add_user_question(message=Message(role="user", content=question))
        # Add user prompt to the history - this is added to the llm history
        self.history.add_user_prompt(message=user_message)
        # Add references to the history
        if references:
            self.history.add_references(references=References(question=question, references=references))

        # Log messages
        for message in messages:
            logger.debug(f"{message.role.upper()}: {message.content}")

        # Generate response
        if stream:
            response = ""
            for delta in self.llm.response_stream(messages=[m.model_dump(exclude_none=True) for m in messages]):
                response += delta
                yield response
        else:
            response = self.llm.response(messages=[m.model_dump(exclude_none=True) for m in messages])
            yield response

        logger.debug(f"Response: {response}")

        # Add response to the history - this is added to the chat and llm history
        self.history.add_llm_response(message=Message(role="assistant", content=response))

        # Save conversation to storage
        self.write_to_storage()

    def chat(self, question: str, stream: bool = True, stream_delta: bool = False) -> Iterator[str]:
        logger.debug(f"Answering: {question}")

        # Load the conversation from the database if available
        self.read_from_storage()

        # -*- Build the system prompt
        system_prompt = self.get_system_prompt()

        # -*- Get references to add to the user prompt
        reference_timer = Timer()
        reference_timer.start()
        references = self.get_references(question=question)
        reference_timer.stop()
        logger.debug(f"Time to get references: {reference_timer.elapsed:.4f}s")

        # -*- Get chat history to add to the user prompt
        chat_history = self.get_chat_history() if self.add_history_to_prompt else None

        # -*- Build the user prompt
        user_prompt = self.get_user_prompt(question=question, references=references, chat_history=chat_history)

        # -*- Build messages to send to the LLM
        # Create system message
        system_message = Message(role="system", content=system_prompt)
        # Create user message
        user_message = Message(role="user", content=user_prompt)
        # Create message list
        messages: List[Message] = [system_message]
        if self.add_history_to_messages:
            messages += self.history.chat_history
        messages += [user_message]

        # -*- Log messages for debugging
        for message in messages:
            logger.debug(f"{message.role.upper()}: {message.content}")

        # -*- Generate response
        response_timer = Timer()
        response_timer.start()
        if stream:
            llm_response = ""
            for delta in self.llm.response_stream(messages=[m.model_dump(exclude_none=True) for m in messages]):
                llm_response += delta
                if stream_delta:
                    yield delta
                else:
                    yield llm_response
        else:
            llm_response = self.llm.response(messages=[m.model_dump(exclude_none=True) for m in messages])
            yield llm_response
        response_timer.stop()
        logger.debug(f"Time to generate response: {response_timer.elapsed:.4f}s")

        # -*- Add messages to the history
        # Add the system prompt to the history - added only if this is the first message to the LLM
        self.history.add_system_prompt(message=system_message)
        # Add user question to the history - this is added to the chat history
        self.history.add_user_question(message=Message(role="user", content=question))
        # Add user prompt to the history - this is added to the llm history
        self.history.add_user_prompt(message=user_message)
        # Add references to the history
        if references:
            self.history.add_references(
                references=References(question=question, references=references, perf=round(reference_timer.elapsed, 4))
            )
        # Add response to the history - this is added to the chat and llm history
        self.history.add_llm_response(
            message=Message(role="assistant", content=llm_response, perf=round(response_timer.elapsed, 4))
        )

        # -*- Log response for debugging
        logger.debug(f"Response: {llm_response}")

        # -*- Save conversation to storage
        self.write_to_storage()

        # -*- Monitor chat
        self.monitor_chat()

    def prompt(self, messages: List[Message], user_question: Optional[str] = None) -> Iterator[str]:
        logger.debug("Sending prompt request")

        # If needed, load the conversation from the database
        self.read_from_storage()

        # Add user question to the history - this is added to the chat history
        if user_question:
            self.history.add_user_question(message=Message(role="user", content=user_question))

        # Add user prompts to the history - these are added to the llm history
        for message in messages:
            self.history.add_user_prompt(message=message)
            # Log messages
            logger.debug(f"{message.role.upper()}: {message.content}")

        # Generate response
        response = ""
        for delta in self.llm.response_stream(messages=[m.model_dump(exclude_none=True) for m in messages]):
            response += delta
            yield response

        logger.debug(f"Response: {response}")

        # Add response to the history - this is added to the chat and llm history
        self.history.add_llm_response(message=Message(role="assistant", content=response))

        # Save conversation to storage
        self.write_to_storage()

    def rename(self, name: str) -> None:
        """Rename the conversation"""
        self.read_from_storage()
        self.name = name
        self.write_to_storage()

    def generate_name(self) -> str:
        """Generate a name for the conversation using chat history"""
        _conv = ""
        for message in self.history.chat_history[1:4]:
            _conv += f"{message.role.upper()}: {message.content}\n"

        system_message = Message(
            role="system",
            content="Please provide a suitable name for the conversation in maximum 5 words.",
        )
        user_message = Message(role="user", content=_conv)
        generate_name_message = [system_message, user_message]
        generate_name = self.llm.response(messages=[m.model_dump(exclude_none=True) for m in generate_name_message])
        return generate_name.replace('"', "").strip()

    def auto_rename(self) -> None:
        """Automatically rename the conversation"""
        self.read_from_storage()
        generated_name = self.generate_name()
        logger.debug(f"Generated name: {generated_name}")
        self.name = generated_name
        self.write_to_storage()

    def monitor_chat(self):
<<<<<<< HEAD
        logger.debug("Sending chat monitoring request")
        # from phi.api.monitor import log_monitor_event, MonitorEventSchema, WorkspaceSchema
        # from asyncio import run
        #
        # conversation_row: ConversationRow = self.conversation_row or self.to_conversation_row()
        # run(
        #     log_monitor_event(
        #         monitor=MonitorEventSchema(
        #             event_type="conversation_history",
        #             event_status="update",
        #             object_name="conversation",
        #             event_data=conversation_row.serializable_dict(),
        #             object_data=conversation_row.model_dump(include={"id", "name"}),
        #         ),
        #         workspace=WorkspaceSchema(
        #             id_workspace=2,
        #         ),
        #     )
        # )
=======
        logger.debug("Sending monitoring request")
        from phi.api.conversation import log_conversation_event, ConversationEventSchema, WorkspaceSchema
        from asyncio import run

        conversation_row: ConversationRow = self.conversation_row or self.to_conversation_row()
        logger.debug(f"Conversation row: {conversation_row}")
        log_conversation_event(
                conversation=ConversationEventSchema(
                    conversation_key=str(self.id),
                    conversation_data={"name": "test", "id": 0},
                    event_type="chat",
                    event_data=conversation_row.serializable_dict(),
                ),
                workspace=WorkspaceSchema(
                    id_workspace=2,
                ),
        )
>>>>>>> 7cb78e88
<|MERGE_RESOLUTION|>--- conflicted
+++ resolved
@@ -520,27 +520,6 @@
         self.write_to_storage()
 
     def monitor_chat(self):
-<<<<<<< HEAD
-        logger.debug("Sending chat monitoring request")
-        # from phi.api.monitor import log_monitor_event, MonitorEventSchema, WorkspaceSchema
-        # from asyncio import run
-        #
-        # conversation_row: ConversationRow = self.conversation_row or self.to_conversation_row()
-        # run(
-        #     log_monitor_event(
-        #         monitor=MonitorEventSchema(
-        #             event_type="conversation_history",
-        #             event_status="update",
-        #             object_name="conversation",
-        #             event_data=conversation_row.serializable_dict(),
-        #             object_data=conversation_row.model_dump(include={"id", "name"}),
-        #         ),
-        #         workspace=WorkspaceSchema(
-        #             id_workspace=2,
-        #         ),
-        #     )
-        # )
-=======
         logger.debug("Sending monitoring request")
         from phi.api.conversation import log_conversation_event, ConversationEventSchema, WorkspaceSchema
         from asyncio import run
@@ -557,5 +536,4 @@
                 workspace=WorkspaceSchema(
                     id_workspace=2,
                 ),
-        )
->>>>>>> 7cb78e88
+        )