from dataclasses import dataclass
from os import getenv
from typing import Any, AsyncIterator, Dict, Iterator, List, Optional, Tuple

from agno.exceptions import ModelProviderError
from agno.models.base import MessageData, Model
from agno.models.message import Message
from agno.models.response import ModelResponse
from agno.utils.log import logger

try:
    from cohere import AsyncClientV2 as CohereAsyncClient
    from cohere import ClientV2 as CohereClient
    from cohere.types.chat_response import ChatResponse
    from cohere.types.streamed_chat_response_v2 import StreamedChatResponseV2
except (ModuleNotFoundError, ImportError):
    raise ImportError("`cohere` not installed. Please install using `pip install cohere`")


@dataclass
class CohereResponseUsage:
    input_tokens: int = 0
    output_tokens: int = 0
    total_tokens: int = 0


@dataclass
class Cohere(Model):
    id: str = "command-r-plus"
    name: str = "cohere"
    provider: str = "Cohere"

    # -*- Request parameters
    temperature: Optional[float] = None
    max_tokens: Optional[int] = None
    top_k: Optional[int] = None
    top_p: Optional[float] = None
    seed: Optional[int] = None
    frequency_penalty: Optional[float] = None
    presence_penalty: Optional[float] = None
    logprobs: Optional[bool] = None
    request_params: Optional[Dict[str, Any]] = None
    # Add chat history to the cohere messages instead of using the conversation_id
    add_chat_history: bool = False
    # -*- Client parameters
    api_key: Optional[str] = None
    client_params: Optional[Dict[str, Any]] = None
    # -*- Provide the Cohere client manually
    client: Optional[CohereClient] = None
    async_client: Optional[CohereAsyncClient] = None

    def get_client(self) -> CohereClient:
        if self.client:
            return self.client

        _client_params: Dict[str, Any] = {}

        self.api_key = self.api_key or getenv("CO_API_KEY")
        if not self.api_key:
            logger.error("CO_API_KEY not set. Please set the CO_API_KEY environment variable.")

        _client_params["api_key"] = self.api_key

        self.client = CohereClient(**_client_params)
        return self.client  # type: ignore

    def get_async_client(self) -> CohereAsyncClient:
        if self.async_client:
            return self.async_client

        _client_params: Dict[str, Any] = {}

        self.api_key = self.api_key or getenv("CO_API_KEY")

        if not self.api_key:
            logger.error("CO_API_KEY not set. Please set the CO_API_KEY environment variable.")

        _client_params["api_key"] = self.api_key

        self.async_client = CohereAsyncClient(**_client_params)
        return self.async_client  # type: ignore

    @property
    def request_kwargs(self) -> Dict[str, Any]:
        _request_params: Dict[str, Any] = {}
        if self.temperature:
            _request_params["temperature"] = self.temperature
        if self.max_tokens:
            _request_params["max_tokens"] = self.max_tokens
        if self.top_k:
            _request_params["k"] = self.top_k
        if self.top_p:
            _request_params["p"] = self.top_p
        if self.seed:
            _request_params["seed"] = self.seed
        if self.logprobs:
            _request_params["logprobs"] = self.logprobs
        if self.frequency_penalty:
            _request_params["frequency_penalty"] = self.frequency_penalty
        if self.presence_penalty:
            _request_params["presence_penalty"] = self.presence_penalty

        if self._tools is not None and len(self._tools) > 0:
            _request_params["tools"] = self._tools
            if self.tool_choice is not None:
                _request_params["tool_choice"] = self.tool_choice

        if self.request_params:
            _request_params.update(self.request_params)
        return _request_params

    def _format_messages(self, messages: List[Message]) -> List[Dict[str, Any]]:
        """
        Format messages for the Cohere API.

        Args:
            messages (List[Message]): The list of messages.

        Returns:
            List[Dict[str, Any]]: The formatted messages.
        """
        formatted_messages = []
        for m in messages:
            m_dict = m.serialize_for_model()
            if m_dict["content"] is None:
                m_dict.pop("content")
            formatted_messages.append(m_dict)
        return formatted_messages

    def invoke(self, messages: List[Message]) -> ChatResponse:
        """
        Invoke a non-streamed chat response from the Cohere API.

        Args:
            messages (List[Message]): The list of messages.

        Returns:
            ChatResponse: The chat response.
        """

        request_kwargs = self.request_kwargs

        try:
            return self.get_client().chat(model=self.id, messages=self._format_messages(messages), **request_kwargs)  # type: ignore
        except Exception as e:
            logger.error(f"Unexpected error calling Cohere API: {str(e)}")
            raise ModelProviderError(e, self.name, self.id) from e

    def invoke_stream(self, messages: List[Message]) -> Iterator[StreamedChatResponseV2]:
        """
        Invoke a streamed chat response from the Cohere API.

        Args:
            messages (List[Message]): The list of messages.

        Returns:
            Iterator[StreamedChatResponseV2]: An iterator of streamed chat responses.
        """
        request_kwargs = self.request_kwargs

        try:
            return self.get_client().chat_stream(
                model=self.id,
                messages=self._format_messages(messages),  # type: ignore
                **request_kwargs,
            )
        except Exception as e:
            logger.error(f"Unexpected error calling Cohere API: {str(e)}")
            raise ModelProviderError(e, self.name, self.id) from e

    async def ainvoke(self, messages: List[Message]) -> ChatResponse:
        """
        Asynchronously invoke a non-streamed chat response from the Cohere API.

        Args:
            messages (List[Message]): The list of messages.

        Returns:
            ChatResponse: The chat response.
        """
        request_kwargs = self.request_kwargs

        try:
            return await self.get_async_client().chat(
                model=self.id,
                messages=self._format_messages(messages),  # type: ignore
                **request_kwargs,
            )
        except Exception as e:
            logger.error(f"Unexpected error calling Cohere API: {str(e)}")
            raise ModelProviderError(e, self.name, self.id) from e

    async def ainvoke_stream(self, messages: List[Message]) -> AsyncIterator[StreamedChatResponseV2]:
        """
        Asynchronously invoke a streamed chat response from the Cohere API.

        Args:
            messages (List[Message]): The list of messages.
<<<<<<< HEAD
            response_tool_calls (List[ToolCall]): The list of response tool calls.
            model_response (ModelResponse): The model response.
=======
>>>>>>> b6e4837f

        Returns:
            AsyncIterator[StreamedChatResponseV2]: An async iterator of streamed chat responses.
        """
        request_kwargs = self.request_kwargs

        try:
            async for response in self.get_async_client().chat_stream(
                model=self.id,
                messages=self._format_messages(messages),  # type: ignore
                **request_kwargs,
            ):
                yield response
        except Exception as e:
            logger.error(f"Unexpected error calling Cohere API: {str(e)}")
            raise ModelProviderError(e, self.name, self.id) from e

    def parse_provider_response(self, response: ChatResponse) -> ModelResponse:
        """
        Parse the model provider response.

        Args:
            response (ChatResponse): The response from the Cohere API.
        """
        model_response = ModelResponse()

        model_response.role = response.message.role

        response_message = response.message
        if response_message.content is not None:
            full_content = ""
            for item in response_message.content:
                full_content += item.text
            model_response.content = full_content

        if response_message.tool_calls is not None:
            model_response.tool_calls = [t.model_dump() for t in response_message.tool_calls]

        if response.usage is not None and response.usage.tokens is not None:
            model_response.response_usage = CohereResponseUsage(
                input_tokens=int(response.usage.tokens.input_tokens) or 0,  # type: ignore
                output_tokens=int(response.usage.tokens.output_tokens) or 0,  # type: ignore
                total_tokens=int(response.usage.tokens.input_tokens + response.usage.tokens.output_tokens) or 0,  # type: ignore
            )

        return model_response

    def _process_stream_response(
        self,
        response: StreamedChatResponseV2,
        assistant_message: Message,
        stream_data: MessageData,
        tool_use: Dict[str, Any],
    ) -> Tuple[Optional[ModelResponse], Dict[str, Any]]:
        """
        Common handler for processing stream responses from Cohere.

        Args:
            response: The streamed response from Cohere
            assistant_message: The assistant message being built
            stream_data: Data accumulated during streaming
            tool_use: Current tool use data being built

        Returns:
            Tuple containing the ModelResponse to yield and updated tool_use dict
        """
        model_response = None

        if (
            response.type == "content-delta"
            and response.delta is not None
            and response.delta.message is not None
            and response.delta.message.content is not None
        ):
            # Update metrics
            assistant_message.metrics.completion_tokens += 1
            if not assistant_message.metrics.time_to_first_token:
                assistant_message.metrics.set_time_to_first_token()

            # Update provider response content
            stream_data.response_content += response.delta.message.content.text
            model_response = ModelResponse(content=response.delta.message.content.text)

        elif response.type == "tool-call-start" and response.delta is not None:
            if response.delta.message is not None and response.delta.message.tool_calls is not None:
                tool_use = response.delta.message.tool_calls.model_dump()

        elif response.type == "tool-call-delta" and response.delta is not None:
            if (
                response.delta.message is not None
                and response.delta.message.tool_calls is not None
                and response.delta.message.tool_calls.function is not None
            ):
                tool_use["function"]["arguments"] += response.delta.message.tool_calls.function.arguments

        elif response.type == "tool-call-end":
            if assistant_message.tool_calls is None:
                assistant_message.tool_calls = []
            assistant_message.tool_calls.append(tool_use)
            tool_use = {}

        elif (
            response.type == "message-end"
            and response.delta is not None
            and response.delta.usage is not None
            and response.delta.usage.tokens is not None
        ):
            self._add_usage_metrics_to_assistant_message(
                assistant_message=assistant_message,
                response_usage=CohereResponseUsage(
                    input_tokens=int(response.delta.usage.tokens.input_tokens) or 0,  # type: ignore
                    output_tokens=int(response.delta.usage.tokens.output_tokens) or 0,  # type: ignore
                    total_tokens=int(
                        response.delta.usage.tokens.input_tokens + response.delta.usage.tokens.output_tokens  # type: ignore
                    )
                    or 0,
                ),
            )

        return model_response, tool_use

    def process_response_stream(
        self, messages: List[Message], assistant_message: Message, stream_data: MessageData
    ) -> Iterator[ModelResponse]:
        """Process the synchronous response stream."""
        tool_use: Dict[str, Any] = {}

        for response in self.invoke_stream(messages=messages):
            model_response, tool_use = self._process_stream_response(
                response=response, assistant_message=assistant_message, stream_data=stream_data, tool_use=tool_use
            )
            if model_response is not None:
                yield model_response

    async def aprocess_response_stream(
        self, messages: List[Message], assistant_message: Message, stream_data: MessageData
    ) -> AsyncIterator[ModelResponse]:
        """Process the asynchronous response stream."""
        tool_use: Dict[str, Any] = {}

        async for response in self.ainvoke_stream(messages=messages):
            model_response, tool_use = self._process_stream_response(
                response=response, assistant_message=assistant_message, stream_data=stream_data, tool_use=tool_use
            )
            if model_response is not None:
                yield model_response

    def parse_provider_response_delta(self, response: Any) -> ModelResponse:  # type: ignore
        pass<|MERGE_RESOLUTION|>--- conflicted
+++ resolved
@@ -196,11 +196,6 @@
 
         Args:
             messages (List[Message]): The list of messages.
-<<<<<<< HEAD
-            response_tool_calls (List[ToolCall]): The list of response tool calls.
-            model_response (ModelResponse): The model response.
-=======
->>>>>>> b6e4837f
 
         Returns:
             AsyncIterator[StreamedChatResponseV2]: An async iterator of streamed chat responses.
