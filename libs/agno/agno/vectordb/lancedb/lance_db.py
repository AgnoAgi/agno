import json
from hashlib import md5
from typing import Any, Dict, List, Optional

try:
    import lancedb
    import pyarrow as pa
except ImportError:
<<<<<<< HEAD
    raise ImportError("`lancedb` not installed. Use `pip install lancedb` to install it.")
=======
    raise ImportError("`lancedb` not installed. Please install using `pip install lancedb`")
>>>>>>> 44c846e2

from agno.document import Document
from agno.embedder import Embedder
from agno.reranker.base import Reranker
from agno.utils.log import logger
from agno.vectordb.base import VectorDb
from agno.vectordb.distance import Distance
from agno.vectordb.search import SearchType


class LanceDb(VectorDb):
    """
    LanceDb class for managing vector operations with LanceDb

    Args:
        uri: The URI of the LanceDB database.
        table: The LanceDB table instance to use.
        table_name: The name of the LanceDB table to use.
        connection: The LanceDB connection to use.
        api_key: The API key to use for the LanceDB connection.
        embedder: The embedder to use when embedding the document contents.
        search_type: The search type to use when searching for documents.
        distance: The distance metric to use when searching for documents.
        nprobes: The number of probes to use when searching for documents.
        reranker: The reranker to use when reranking documents.
        use_tantivy: Whether to use Tantivy for full text search.
        on_bad_vectors: What to do if the vector is bad. One of "error", "drop", "fill", "null".
        fill_value: The value to fill the vector with if on_bad_vectors is "fill".
    """

    async_table: Optional[lancedb.db.AsyncTable] = None
    table: Optional[lancedb.db.LanceTable] = None

    connection: Optional[lancedb.LanceDBConnection] = None
    async_connection: Optional[lancedb.AsyncConnection] = None

    def __init__(
        self,
        uri: lancedb.URI = "/tmp/lancedb",
        table: Optional[lancedb.db.LanceTable] = None,
        table_name: Optional[str] = None,
        connection: Optional[lancedb.LanceDBConnection] = None,
        api_key: Optional[str] = None,
        embedder: Optional[Embedder] = None,
        search_type: SearchType = SearchType.vector,
        distance: Distance = Distance.cosine,
        nprobes: Optional[int] = None,
        reranker: Optional[Reranker] = None,
        use_tantivy: bool = True,
        on_bad_vectors: Optional[str] = None,  # One of "error", "drop", "fill", "null".
        fill_value: Optional[float] = None,  # Only used if on_bad_vectors is "fill"
    ):
        # Embedder for embedding the document contents
        if embedder is None:
            from agno.embedder.openai import OpenAIEmbedder

            embedder = OpenAIEmbedder()
        self.embedder: Embedder = embedder
        self.dimensions: Optional[int] = self.embedder.dimensions

        if self.dimensions is None:
            raise ValueError("Embedder.dimensions must be set.")

        # Search type
        self.search_type: SearchType = search_type
        # Distance metric
        self.distance: Distance = distance

        # LanceDB connection details
        self.uri: lancedb.URI = uri
        self.connection: lancedb.LanceDBConnection = connection or lancedb.connect(uri=self.uri, api_key=api_key)

        self.table: Optional[lancedb.db.LanceTable] = table
        self.table_name: Optional[str] = table_name

        if table_name and table_name in self.connection.table_names():
            # Open the table if it exists
            self.table = self.connection.open_table(name=table_name)
            self.table_name = self.table.name
            self._vector_col = self.table.schema.names[0]
            self._id = self.table.schema.names[1]  # type: ignore

        # LanceDB table details
        if table is not None:
            if not isinstance(table, lancedb.db.LanceTable):
                raise ValueError(
                    "table should be an instance of lancedb.db.LanceTable, ",
                    f"got {type(table)}",
                )
            self.table = table
            self.table_name = self.table.name
            self._vector_col = self.table.schema.names[0]
            self._id = self.tbl.schema.names[1]  # type: ignore
        else:
            if not table_name:
                raise ValueError("Either table or table_name should be provided.")
            self.table_name = table_name
            self._id = "id"
            self._vector_col = "vector"
            self.table = self._init_table()

        self.reranker: Optional[Reranker] = reranker
        self.nprobes: Optional[int] = nprobes
        self.on_bad_vectors: Optional[str] = on_bad_vectors
        self.fill_value: Optional[float] = fill_value
        self.fts_index_exists = False
        self.use_tantivy = use_tantivy

        if self.use_tantivy and (self.search_type in [SearchType.keyword, SearchType.hybrid]):
            try:
                import tantivy  # noqa: F401
            except ImportError:
                raise ImportError(
                    "Please install tantivy-py `pip install tantivy` to use the full text search feature."  # noqa: E501
                )

        logger.debug(f"Initialized LanceDb with table: '{self.table_name}'")

    async def _get_async_connection(self) -> lancedb.AsyncConnection:
        """Get or create an async connection to LanceDB."""
        if self.async_connection is None:
            self.async_connection = await lancedb.connect_async(self.uri)
        if self.async_table is None:
            self.async_table = await self.async_connection.open_table(self.table_name)
        return self.async_connection

    def create(self) -> None:
        """Create the table if it does not exist."""
        if not self.exists():
<<<<<<< HEAD
            self.table = self._init_table()  # Connection update is needed
=======
            self.table = self._init_table()
>>>>>>> 44c846e2

    async def async_create(self) -> None:
        """Create the table asynchronously if it does not exist."""
        if not self.exists():
            conn = await self._get_async_connection()
            schema = self._base_schema()

            logger.debug(f"Creating table asynchronously: {self.table_name}")
            self.async_table = await conn.create_table(self.table_name, schema=schema, mode="overwrite", exist_ok=True)

    def _base_schema(self) -> pa.Schema:
        return pa.schema(
            [
                pa.field(
                    self._vector_col,
                    pa.list_(
                        pa.float32(),
                        len(self.embedder.get_embedding("test")),  # type: ignore
                    ),
                ),
                pa.field(self._id, pa.string()),
                pa.field("payload", pa.string()),
            ]
        )

    def _init_table(self) -> lancedb.db.LanceTable:
        schema = self._base_schema()

        logger.debug(f"Creating table: {self.table_name}")
        tbl = self.connection.create_table(self.table_name, schema=schema, mode="overwrite", exist_ok=True)  # type: ignore
        return tbl  # type: ignore

    def doc_exists(self, document: Document) -> bool:
        """
        Validating if the document exists or not

        Args:
            document (Document): Document to validate
        """
        try:
            if self.table is not None:
                cleaned_content = document.content.replace("\x00", "\ufffd")
                doc_id = md5(cleaned_content.encode()).hexdigest()
                result = self.table.search().where(f"{self._id}='{doc_id}'").to_arrow()
                return len(result) > 0
        except Exception:
            # Search sometimes fails with stale cache data, it means the doc doesn't exist
            return False

        return False

    async def async_doc_exists(self, document: Document) -> bool:
        """
        Asynchronously validate if the document exists

        Args:
            document (Document): Document to validate

        Returns:
            bool: True if document exists, False otherwise
        """
        try:
            await self._get_async_connection()
            if self.table is not None:
                cleaned_content = document.content.replace("\x00", "\ufffd")
                doc_id = md5(cleaned_content.encode()).hexdigest()

                result = await self.async_table.search().where(f"{self._id}='{doc_id}'").to_arrow()  # type: ignore
                return len(result) > 0

        except Exception as e:
            logger.debug(f"Error checking document existence: {e}")
            return False

        return False

    def insert(self, documents: List[Document], filters: Optional[Dict[str, Any]] = None) -> None:
        """
        Insert documents into the database.

        Args:
            documents (List[Document]): List of documents to insert
            filters (Optional[Dict[str, Any]]): Filters to apply while inserting documents
        """
        logger.debug(f"Inserting {len(documents)} documents")
        data = []
        if len(documents) <= 0:
            logger.debug("No documents to insert")
            return

        for document in documents:
            document.embed(embedder=self.embedder)
            cleaned_content = document.content.replace("\x00", "\ufffd")
            doc_id = str(md5(cleaned_content.encode()).hexdigest())
            payload = {
                "name": document.name,
                "meta_data": document.meta_data,
                "content": cleaned_content,
                "usage": document.usage,
            }
            data.append(
                {
                    "id": doc_id,
                    "vector": document.embedding,
                    "payload": json.dumps(payload),
                }
            )
            logger.debug(f"Parsed document: {document.name} ({document.meta_data})")

        if self.table is None:
            logger.error("Table not initialized. Please create the table first")
            return

        if not data:
            logger.debug("No new data to insert")
            return

        if self.on_bad_vectors is not None:
            self.table.add(data, on_bad_vectors=self.on_bad_vectors, fill_value=self.fill_value)
        else:
            self.table.add(data)

        logger.debug(f"Inserted {len(data)} documents")

    async def async_insert(self, documents: List[Document], filters: Optional[Dict[str, Any]] = None) -> None:
        """
        Asynchronously insert documents into the database.

        Args:
            documents (List[Document]): List of documents to insert
            filters (Optional[Dict[str, Any]]): Filters to apply while inserting documents
        """
        logger.debug(f"Inserting {len(documents)} documents")
        data = []
        if len(documents) <= 0:
            logger.debug("No documents to insert")
            return

        # Prepare documents for insertion
        for document in documents:
            document.embed(embedder=self.embedder)
            cleaned_content = document.content.replace("\x00", "\ufffd")
            doc_id = str(md5(cleaned_content.encode()).hexdigest())
            payload = {
                "name": document.name,
                "meta_data": document.meta_data,
                "content": cleaned_content,
                "usage": document.usage,
            }
            data.append(
                {
                    "id": doc_id,
                    "vector": document.embedding,
                    "payload": json.dumps(payload),
                }
            )
            logger.debug(f"Parsed document: {document.name} ({document.meta_data})")

        if not data:
            logger.debug("No new data to insert")
            return

        try:
            await self._get_async_connection()

            if self.on_bad_vectors is not None:
                await self.async_table.add(data, on_bad_vectors=self.on_bad_vectors, fill_value=self.fill_value)  # type: ignore
            else:
                await self.async_table.add(data)  # type: ignore

            logger.debug(f"Asynchronously inserted {len(data)} documents")
        except Exception as e:
            logger.error(f"Error during async document insertion: {e}")
            raise

    def upsert(self, documents: List[Document], filters: Optional[Dict[str, Any]] = None) -> None:
        """
        Upsert documents into the database.

        Args:
            documents (List[Document]): List of documents to upsert
            filters (Optional[Dict[str, Any]]): Filters to apply while upserting
        """
        self.insert(documents)

    async def async_upsert(self, documents: List[Document], filters: Optional[Dict[str, Any]] = None) -> None:
        await self.async_insert(documents, filters)

    def search(self, query: str, limit: int = 5, filters: Optional[Dict[str, Any]] = None) -> List[Document]:
        if self.search_type == SearchType.vector:
            return self.vector_search(query, limit)
        elif self.search_type == SearchType.keyword:
            return self.keyword_search(query, limit)
        elif self.search_type == SearchType.hybrid:
            return self.hybrid_search(query, limit)
        else:
            logger.error(f"Invalid search type '{self.search_type}'.")
            return []

    async def async_search(
        self, query: str, limit: int = 5, filters: Optional[Dict[str, Any]] = None
    ) -> List[Document]:
        """
        Asynchronously search for documents matching the query.

        Args:
            query (str): Query string to search for
            limit (int): Maximum number of results to return
            filters (Optional[Dict[str, Any]]): Filters to apply to the search

        Returns:
            List[Document]: List of matching documents
        """
        # TODO: Search is not yet supported in async (https://github.com/lancedb/lancedb/pull/2049)
        if self.search_type == SearchType.vector:
            return self.vector_search(query, limit)
        elif self.search_type == SearchType.keyword:
            return self.keyword_search(query, limit)
        elif self.search_type == SearchType.hybrid:
            return self.hybrid_search(query, limit)
        else:
            logger.error(f"Invalid search type '{self.search_type}'.")
            return []

    def vector_search(self, query: str, limit: int = 5) -> List[Document]:
        query_embedding = self.embedder.get_embedding(query)
        if query_embedding is None:
            logger.error(f"Error getting embedding for Query: {query}")
            return []

        if self.table is None:
            logger.error("Table not initialized. Please create the table first")
            return []

        results = self.table.search(
            query=query_embedding,
            vector_column_name=self._vector_col,
        ).limit(limit)

        if self.nprobes:
            results.nprobes(self.nprobes)

        results = results.to_pandas()
        search_results = self._build_search_results(results)

        if self.reranker:
            search_results = self.reranker.rerank(query=query, documents=search_results)

        return search_results

    def hybrid_search(self, query: str, limit: int = 5) -> List[Document]:
        query_embedding = self.embedder.get_embedding(query)
        if query_embedding is None:
            logger.error(f"Error getting embedding for Query: {query}")
            return []
        if self.table is None:
            logger.error("Table not initialized. Please create the table first")
            return []
        if not self.fts_index_exists:
            self.table.create_fts_index("payload", use_tantivy=self.use_tantivy, replace=True)
            self.fts_index_exists = True

        results = (
            self.table.search(
                vector_column_name=self._vector_col,
                query_type="hybrid",
            )
            .vector(query_embedding)
            .text(query)
            .limit(limit)
        )

        if self.nprobes:
            results.nprobes(self.nprobes)

        results = results.to_pandas()

        search_results = self._build_search_results(results)

        if self.reranker:
            search_results = self.reranker.rerank(query=query, documents=search_results)

        return search_results

    def keyword_search(self, query: str, limit: int = 5) -> List[Document]:
        if self.table is None:
            logger.error("Table not initialized. Please create the table first")
            return []
        if not self.fts_index_exists:
            self.table.create_fts_index("payload", use_tantivy=self.use_tantivy, replace=True)
            self.fts_index_exists = True

        results = (
            self.table.search(
                query=query,
                query_type="fts",
            )
            .limit(limit)
            .to_pandas()
        )
        search_results = self._build_search_results(results)

        if self.reranker:
            search_results = self.reranker.rerank(query=query, documents=search_results)
        return search_results

    def _build_search_results(self, results) -> List[Document]:  # TODO: typehint pandas?
        search_results: List[Document] = []
        try:
            for _, item in results.iterrows():
                payload = json.loads(item["payload"])
                search_results.append(
                    Document(
                        name=payload["name"],
                        meta_data=payload["meta_data"],
                        content=payload["content"],
                        embedder=self.embedder,
                        embedding=item["vector"],
                        usage=payload["usage"],
                    )
                )

        except Exception as e:
            logger.error(f"Error building search results: {e}")

        return search_results

    def drop(self) -> None:
        if self.exists():
            logger.debug(f"Deleting collection: {self.table_name}")
            self.connection.drop_table(self.table_name)  # type: ignore

    async def async_drop(self) -> None:
        """Drop the table asynchronously."""
        if await self.async_exists():
            logger.debug(f"Deleting collection: {self.table_name}")
            conn = await self._get_async_connection()
            await conn.drop_table(self.table_name)

    def exists(self) -> bool:
        if self.connection:
            if self.table_name in self.connection.table_names():
                return True
        return False

    async def async_exists(self) -> bool:
        """Check if the table exists asynchronously."""
        conn = await self._get_async_connection()
        table_names = await conn.table_names()
        return self.table_name in table_names

    def get_count(self) -> int:
        if self.exists() and self.table:
            return self.table.count_rows()
        return 0

    def optimize(self) -> None:
        pass

    def delete(self) -> bool:
        return False

    def name_exists(self, name: str) -> bool:
        """Check if a document with the given name exists in the database"""
        if self.table is None:
            return False

        try:
            result = self.table.search().select(["payload"]).to_pandas()
            # Convert the JSON strings in payload column to dictionaries
            payloads = result["payload"].apply(json.loads)

            # Check if the name exists in any of the payloads
            return any(payload.get("name") == name for payload in payloads)
        except Exception as e:
            logger.error(f"Error checking name existence: {e}")
            return False<|MERGE_RESOLUTION|>--- conflicted
+++ resolved
@@ -6,11 +6,7 @@
     import lancedb
     import pyarrow as pa
 except ImportError:
-<<<<<<< HEAD
-    raise ImportError("`lancedb` not installed. Use `pip install lancedb` to install it.")
-=======
     raise ImportError("`lancedb` not installed. Please install using `pip install lancedb`")
->>>>>>> 44c846e2
 
 from agno.document import Document
 from agno.embedder import Embedder
@@ -140,11 +136,7 @@
     def create(self) -> None:
         """Create the table if it does not exist."""
         if not self.exists():
-<<<<<<< HEAD
             self.table = self._init_table()  # Connection update is needed
-=======
-            self.table = self._init_table()
->>>>>>> 44c846e2
 
     async def async_create(self) -> None:
         """Create the table asynchronously if it does not exist."""
