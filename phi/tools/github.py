--- conflicted
+++ resolved
@@ -23,11 +23,10 @@
         get_pull_request: bool = True,
         get_pull_request_changes: bool = True,
         create_issue: bool = True,
-<<<<<<< HEAD
+         feat/ghub-repo-create
         create_repository: bool = True,
-=======
         get_repository_languages: bool = True,
->>>>>>> 6435c22c
+         main
     ):
         super().__init__(name="github")
 
@@ -50,13 +49,13 @@
             self.register(self.get_pull_request_changes)
         if create_issue:
             self.register(self.create_issue)
-<<<<<<< HEAD
+        feat/ghub-repo-create
         if create_repository:
             self.register(self.create_repository)
-=======
+
         if get_repository_languages:
             self.register(self.get_repository_languages)
->>>>>>> 6435c22c
+        main
 
     def authenticate(self):
         """Authenticate with GitHub using the provided access token."""
